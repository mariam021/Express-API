--- conflicted
+++ resolved
@@ -19,11 +19,7 @@
     const userId = req.params.userId;
     
     // Authorization check
-<<<<<<< HEAD
-    if (parseInt(userId) !== req.user.userId) {
-=======
     if (parseInt(user_id) !== req.user.user_id) {
->>>>>>> 8c5431a1
       return res.status(403).json({
         success: false,
         message: 'Not authorized to access these contacts'
@@ -62,11 +58,7 @@
           is_emergency: row.is_emergency,
           relationship: row.relationship,
           image: row.image,
-<<<<<<< HEAD
-          phoneNumbers: [] // Using the correct field name expected by Android
-=======
           phone_numbers: [] // Using the correct field name expected by Android
->>>>>>> 8c5431a1
         });
       }
       
@@ -110,13 +102,8 @@
     body('phoneNumbers').optional().isArray()
   ]),
   asyncHandler(async (req, res) => {
-<<<<<<< HEAD
-    const userId = req.user.userId;
-    const { name, isEmergency = false, relationship, image, phoneNumbers = [] } = req.body;
-=======
     const user_id = req.user.user_id;
     const { name, is_emergency = false, relationship, image, phone_numbers = [] } = req.body;
->>>>>>> 8c5431a1
     
     await db.transaction(async (client) => {
       // Insert contact
@@ -131,38 +118,6 @@
       const contact = contactResult.rows[0];
       
       // Insert phone numbers if provided
-<<<<<<< HEAD
-      if (phoneNumbers.length > 0) {
-        const phoneValues = phoneNumbers.map(phone => [
-          contact.id,
-          phone.phoneNumber
-        ]);
-        
-        await client.query(
-          `INSERT INTO contact_phone_numbers
-           (contact_id, phone_number)
-           VALUES ${phoneValues.map((_, i) => `($${i*2+1}, $${i*2+2})`).join(',')}`,
-          phoneValues.flat()
-        );
-      }
-      
-      // Get full contact with phones
-      const phones = await client.query(
-        `SELECT id, contact_id as "contactId", phone_number as "phoneNumber" 
-         FROM contact_phone_numbers 
-         WHERE contact_id = $1`,
-        [contact.id]
-      );
-      
-      apiResponse(res, 201, {
-        id: contact.id,
-        userId: contact.user_id,
-        name: contact.name,
-        isEmergency: contact.is_emergency,
-        relationship: contact.relationship,
-        image: contact.image,
-        phoneNumbers: phones.rows
-=======
       const insertedPhones = [];
       if (phone_numbers.length > 0) {
         for (const phone of phone_numbers) {
@@ -185,7 +140,6 @@
         relationship: contact.relationship,
         image: contact.image,
         phone_numbers: insertedPhones // Include the inserted phone numbers
->>>>>>> 8c5431a1
       }, 'Contact created successfully');
     });
   })
